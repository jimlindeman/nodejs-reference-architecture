--- conflicted
+++ resolved
@@ -44,47 +44,6 @@
 The reference architecture covers the following components (currently a work in progress
 with only a subset of sections having recommendations):
 
-<<<<<<< HEAD
-* Functional Components
-  * [Web Framework](./docs/functional-components/webframework.md)
-  * [Template Engines](./docs/functional-components/template-engines.md)
-  * [Message Queuing](./docs/functional-components/message-queuing.md)
-  * [Internationalization](./docs/functional-components/internationalization.md)
-  * Accessibility
-  * API Definition
-  * Databases
-  * [Authentication and Authorization](./docs/functional-components/auth.md)
-  * Caching
-  * Multi-threading
-  * Consuming Services
-  * Node versions/images
-  * Transactions_handling
-
-* Development
-  * [Static Assets](./docs/functional-components/static-assets.md)
-  * Keeping up to date
-  * Code Quality
-    * [Code Consistency](./docs/development/code-consistency.md)
-    * Testing
-  * References to CI/CD
-  * Npm Mirroring
-  * Secure Development Process
-
-* Operations
-  * [Health Checks](./docs/operations/healthchecks.md)
-  * Monitoring/Metrics
-    * Monitoring
-    * [Metrics Collection](./docs/operations/metrics.md)
-    * Distributed Tracing
-  * Problem Determination
-  * [Logging](./docs/operations/logging.md)
-  * Rollout
-  * Deployment
-    * Containers
-    * Serverless
-  * Load-balancing
-  * [Failure Handling](./docs/operations/failurehandling.md)
-=======
 - Functional Components
 
   - [Web Framework](./docs/functional-components/webframework.md)
@@ -103,7 +62,7 @@
 
 - Development
 
-  - Static Assets
+  - [Static Assets](./docs/functional-components/static-assets.md)
   - Keeping up to date
   - Code Quality
     - [Code Consistency](./docs/development/code-consistency.md)
@@ -126,7 +85,6 @@
     - Serverless
   - Load-balancing
   - [Failure Handling](./docs/operations/failurehandling.md)
->>>>>>> b1baa5be
 
 ## Contributing
 
